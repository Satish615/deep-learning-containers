--- conflicted
+++ resolved
@@ -13,16 +13,10 @@
       - echo Logging in to Amazon ECR...
       - $(aws ecr get-login --no-include-email --region $AWS_DEFAULT_REGION)
       - pip install -r test/requirements.txt
-<<<<<<< HEAD
-      - echo Running pytest sanity tests...
-      - cd test/dlc_tests
-      - pytest sanity/ --images $DLC_IMAGES
-=======
       - echo Running pytest $TEST_TYPE tests on $DLC_IMAGES...
       - cd test
       - python testrunner.py
->>>>>>> 2810495b
   post_build:
     commands:
-      - cd ../..
+      - cd ..
       - python src/send_status.py --status $CODEBUILD_BUILD_SUCCEEDING