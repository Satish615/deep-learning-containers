import os

import boto3

from retrying import retry
from fabric import Connection
from botocore.config import Config

<<<<<<< HEAD
=======
from test.test_utils import DEFAULT_REGION, UBUNTU_16_BASE_DLAMI, LOGGER
>>>>>>> 94f8ea08

from test_utils import DEFAULT_REGION, UBUNTU_16_BASE_DLAMI

EC2_INSTANCE_ROLE_NAME = "ec2TestInstanceRole"

def launch_instance(
    ami_id, instance_type, ec2_key_name=None, region=DEFAULT_REGION, user_data=None,
        iam_instance_profile_name=None, instance_name="",
):
    """
    Launch an instance
    :param ami_id: AMI ID to be used for launched instance
    :param instance_type: Instance type of launched instance
    :param region: Region where instance will be launched
    :param user_data: Script to run when instance is launched as a str
    :param iam_instance_profile_arn: EC2 Role to be attached
    :param instance_name: Tag to display as Name on EC2 Console
    :return: <dict> Information about the instance that was launched
    """
    if not ami_id:
        raise Exception("No ami_id provided")
    if not ec2_key_name:
        raise Exception("Ec2 Key name must be provided")
    client = boto3.Session(region_name=region).client("ec2")

    # Construct the dictionary with the arguments for API call
    arguments_dict = {
        "KeyName": ec2_key_name,
        "ImageId": ami_id,
        "InstanceType": instance_type,
        "MaxCount": 1,
        "MinCount": 1,
        "TagSpecifications": [
            {"ResourceType": "instance", "Tags": [{"Key": "Name", "Value": f"CI-CD {instance_name}"}],},
        ],
    }
    if user_data:
        arguments_dict["UserData"] = user_data
    if iam_instance_profile_name:
        arguments_dict["IamInstanceProfile"] = {"Name": iam_instance_profile_name}
    response = client.run_instances(**arguments_dict)

    if not response or len(response["Instances"]) < 1:
        raise Exception(
            "Unable to launch the instance. \
                         Did not return any response"
        )

    return response["Instances"][0]


def ec2_client(region):
    return boto3.client("ec2", region_name=region, config=Config(retries={'max_attempts': 10}))


def get_instance_from_id(instance_id, region=DEFAULT_REGION):
    """
    Get instance information using instance ID
    :param instance_id: Instance ID to be queried
    :param region: Region where query will be performed
    :return: <dict> Information about instance with matching instance ID
    """
    if not instance_id:
        raise Exception("No instance id provided")
    client = boto3.Session(region_name=region).client("ec2")
    instance = client.describe_instances(InstanceIds=[instance_id])
    if not instance:
        raise Exception(
            "Unable to launch the instance. \
                         Did not return any reservations object"
        )
    return instance["Reservations"][0]["Instances"][0]


@retry(stop_max_attempt_number=16, wait_fixed=60000)
def get_public_ip(instance_id, region=DEFAULT_REGION):
    """
    Get Public IP of instance using instance ID
    :param instance_id: Instance ID to be queried
    :param region: Region where query will be performed
    :return: <str> IP Address of instance with matching instance ID
    """
    instance = get_instance_from_id(instance_id, region)
    if not instance["PublicIpAddress"]:
        raise Exception("IP address not yet available")
    return instance["PublicIpAddress"]


@retry(stop_max_attempt_number=16, wait_fixed=60000)
def get_public_ip_from_private_dns(private_dns, region=DEFAULT_REGION):
    """
    Get Public IP of instance using private DNS
    :param private_dns:
    :param region:
    :return: <str> IP Address of instance with matching private DNS
    """
    client = boto3.Session(region_name=region).client("ec2")
    response = client.describe_instances(Filters={"Name": "private-dns-name", "Value": [private_dns]})
    return response.get("Reservations")[0].get("Instances")[0].get("PublicIpAddress")


@retry(stop_max_attempt_number=16, wait_fixed=60000)
def get_instance_user(instance_id, region=DEFAULT_REGION):
    """
    Get "ubuntu" or "ec2-user" based on AMI used to launch instance
    :param instance_id: Instance ID to be queried
    :param region: Region where query will be performed
    :return: <str> user name
    """
    instance = get_instance_from_id(instance_id, region)
    user = "ubuntu" if instance["ImageId"] in [UBUNTU_16_BASE_DLAMI] else "ec2-user"
    return user


def get_instance_state(instance_id, region=DEFAULT_REGION):
    """
    Get state of instance using instance ID
    :param instance_id: Instance ID to be queried
    :param region: Region where query will be performed
    :return: <str> State of instance with matching instance ID
    """
    instance = get_instance_from_id(instance_id, region)
    return instance["State"]["Name"]


@retry(stop_max_attempt_number=16, wait_fixed=60000)
def check_instance_state(instance_id, state="running", region=DEFAULT_REGION):
    """
    Compares the instance state with the state argument.
    Retries 8 times with 120 seconds gap between retries.
    :param instance_id: Instance ID to be queried
    :param state: Expected instance state
    :param region: Region where query will be performed
    :return: <str> State of instance with matching instance ID
    """
    instance_state = get_instance_state(instance_id, region)
    if state != instance_state:
        raise Exception(f"Instance {instance_id} not in {state} state")
    return instance_state


def get_system_state(instance_id, region=DEFAULT_REGION):
    """
    Returns health checks state for instances
    :param instance_id: Instance ID to be queried
    :param region: Region where query will be performed
    :return: <tuple> System state and Instance state of instance with matching instance ID
    """
    if not instance_id:
        raise Exception("No instance id provided")
    client = boto3.Session(region_name=region).client("ec2")
    response = client.describe_instance_status(InstanceIds=[instance_id])
    if not response:
        raise Exception(
            "Unable to launch the instance. \
                         Did not return any reservations object"
        )
    instance_status_list = response["InstanceStatuses"]
    if not instance_status_list:
        raise Exception(
            "Unable to launch the instance. \
                         Did not return any reservations object"
        )
    if len(instance_status_list) < 1:
        raise Exception(
            "The instance id seems to be incorrect {}. \
                         reservations seems to be empty".format(
                instance_id
            )
        )

    instance_status = instance_status_list[0]
    return (
        instance_status["SystemStatus"]["Status"],
        instance_status["InstanceStatus"]["Status"],
    )


@retry(stop_max_attempt_number=96, wait_fixed=10000)
def check_system_state(instance_id, system_status="ok", instance_status="ok", region=DEFAULT_REGION):
    """
    Compares the system state (Health Checks).
    Retries 96 times with 10 seconds gap between retries
    :param instance_id: Instance ID to be queried
    :param system_status: Expected system state
    :param instance_status: Expected instance state
    :param region: Region where query will be performed
    :return: <tuple> System state and Instance state of instance with matching instance ID
    """
    instance_state = get_system_state(instance_id, region=region)
    if system_status != instance_state[0] or instance_status != instance_state[1]:
        raise Exception(
            "Instance {} not in \
                         required state".format(
                instance_id
            )
        )
    return instance_state


def terminate_instance(instance_id, region=DEFAULT_REGION):
    """
    Terminate EC2 instances with matching instance ID
    :param instance_id: Instance ID to be terminated
    :param region: Region where instance is located
    """
    if not instance_id:
        raise Exception("No instance id provided")
    client = boto3.Session(region_name=region).client("ec2")
    response = client.terminate_instances(InstanceIds=[instance_id])
    if not response:
        raise Exception("Unable to terminate instance. No response received.")
    instances_terminated = response["TerminatingInstances"]
    if not instances_terminated:
        raise Exception("Failed to terminate instance.")
    if instances_terminated[0]["InstanceId"] != instance_id:
        raise Exception("Failed to terminate instance. Unknown error.")


def get_instance_type_details(instance_type, region=DEFAULT_REGION):
    """
    Get instance type details for a given instance type
    :param instance_type: Instance type to be queried
    :param region: Region where query will be performed
    :return: <dict> Information about instance type
    """
    client = boto3.client("ec2", region_name=region)
    response = client.describe_instance_types(InstanceTypes=[instance_type])
    if not response or not response["InstanceTypes"]:
        raise Exception("Unable to get instance details. No response received.")
    if response["InstanceTypes"][0]["InstanceType"] != instance_type:
        raise Exception(
            f"Bad response received. Requested {instance_type} "
            f"but got {response['InstanceTypes'][0]['InstanceType']}"
        )
    return response["InstanceTypes"][0]


def get_instance_details(instance_id, region=DEFAULT_REGION):
    """
    Get instance details for instance with given instance ID
    :param instance_id: Instance ID to be queried
    :param region: Region where query will be performed
    :return: <dict> Information about instance with matching instance ID
    """
    if not instance_id:
        raise Exception("No instance id provided")
    instance = get_instance_from_id(instance_id, region=region)
    if not instance:
        raise Exception("Could not find instance")

    return get_instance_type_details(instance["InstanceType"], region=region)


@retry(stop_max_attempt_number=30, wait_fixed=10000)
def get_instance_num_cpus(instance_id, region=DEFAULT_REGION):
    """
    Get number of VCPUs on instance with given instance ID
    :param instance_id: Instance ID to be queried
    :param region: Region where query will be performed
    :return: <int> Number of VCPUs on instance with matching instance ID
    """
    instance_info = get_instance_details(instance_id, region=region)
    return instance_info["VCpuInfo"]["DefaultVCpus"]


@retry(stop_max_attempt_number=30, wait_fixed=10000)
def get_instance_memory(instance_id, region=DEFAULT_REGION):
    """
    Get total RAM available on instance with given instance ID
    :param instance_id: Instance ID to be queried
    :param region: Region where query will be performed
    :return: <int> Total RAM available on instance with matching instance ID
    """
    instance_info = get_instance_details(instance_id, region=region)
    return instance_info["MemoryInfo"]["SizeInMiB"]


@retry(stop_max_attempt_number=30, wait_fixed=10000)
def get_instance_num_gpus(instance_id=None, instance_type=None, region=DEFAULT_REGION):
    """
    Get total number of GPUs on instance with given instance ID
    :param instance_id: Instance ID to be queried
    :param instance_type: Instance Type to be queried
    :param region: Region where query will be performed
    :return: <int> Number of GPUs on instance with matching instance ID
    """
    assert instance_id or instance_type, "Input must be either instance_id or instance_type"
    instance_info = (get_instance_type_details(instance_type, region=region) if instance_type else
                     get_instance_details(instance_id, region=region))
    return sum(gpu_type["Count"] for gpu_type in instance_info["GpuInfo"]["Gpus"])


def ec2_connection(instance_id, instance_pem_file, region):
    """
    establish connection with EC2 instance if necessary
    :param ec2_instance: ec2_instance pytest fixture
    :param ec2_key_name: unique key name
    :param region: Region where ec2 instance is launched
    :return: Fabric connection object
    """
    user = get_instance_user(instance_id, region=region)
    conn = Connection(
        user=user,
        host=get_public_ip(instance_id, region),
        connect_kwargs={"key_filename": [instance_pem_file]}
    )
    return conn


def execute_ec2_training_test(connection, ecr_uri, test_cmd, region=DEFAULT_REGION):
    docker_cmd = "nvidia-docker" if "gpu" in ecr_uri else "docker"
    container_test_local_dir = os.path.join("$HOME", "container_tests")

    # Make sure we are logged into ECR so we can pull the image
    connection.run(f"$(aws ecr get-login --no-include-email --region {region})", hide=True)

    # Run training command
    connection.run(
        f"{docker_cmd} run --name ec2_training_container -v {container_test_local_dir}:{os.path.join(os.sep, 'test')}"
        f" -itd {ecr_uri}",
        hide=True,
    )
    connection.run(
        f"{docker_cmd} exec --user root ec2_training_container {os.path.join(os.sep, 'bin', 'bash')} -c '{test_cmd}'",
        hide=True,
        timeout=3000
    )


def execute_ec2_training_performance_test(connection, ecr_uri, test_cmd, region=DEFAULT_REGION):
    docker_cmd = "nvidia-docker" if "gpu" in ecr_uri else "docker"
    container_test_local_dir = os.path.join("$HOME", "container_tests")

    # Make sure we are logged into ECR so we can pull the image
    connection.run(f"$(aws ecr get-login --no-include-email --region {region})", hide=True)

    connection.run(f"{docker_cmd} pull -q {ecr_uri} ", hide=False)

    # Run training command, display benchmark results to console
    connection.run(
        f"{docker_cmd} run -e COMMIT_INFO={os.getenv('CODEBUILD_RESOLVED_SOURCE_VERSION')} -v {container_test_local_dir}:{os.path.join(os.sep, 'test')} {ecr_uri} "
        f"{os.path.join(os.sep, 'bin', 'bash')} -c {test_cmd}"
    )<|MERGE_RESOLUTION|>--- conflicted
+++ resolved
@@ -6,10 +6,7 @@
 from fabric import Connection
 from botocore.config import Config
 
-<<<<<<< HEAD
-=======
 from test.test_utils import DEFAULT_REGION, UBUNTU_16_BASE_DLAMI, LOGGER
->>>>>>> 94f8ea08
 
 from test_utils import DEFAULT_REGION, UBUNTU_16_BASE_DLAMI
 
